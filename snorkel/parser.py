--- conflicted
+++ resolved
@@ -300,20 +300,13 @@
                 dep_order.append(deps['dependent'])
             parts['dep_parents'] = sort_X_on_Y(dep_par, dep_order)
             parts['dep_labels'] = sort_X_on_Y(dep_lab, dep_order)
-<<<<<<< HEAD
             parts['text'] = text[block['tokens'][0]['characterOffsetBegin'] :
-=======
-            parts['sent_id'] = sent_id
-            parts['doc_id'] = doc_id
-            parts['text'] = s[block['tokens'][0]['characterOffsetBegin'] :
->>>>>>> 265b82d2
                                 block['tokens'][-1]['characterOffsetEnd']]
             parts['position'] = sent_id
             parts['document_id'] = document.id
             sent = Sentence(**parts)
             sent_id += 1
             yield sent
-<<<<<<< HEAD
 
 
 def sort_X_on_Y(X, Y):
@@ -324,7 +317,6 @@
     d = {'-RRB-': ')', '-LRB-': '(', '-RCB-': '}', '-LCB-': '{',
          '-RSB-': ']', '-LSB-': '['}
     return map(lambda w: d[w] if w in d else w, words)
-=======
 
     def parse_docs(self, docs):
         """Parse a list of Document objects into a list of pre-processed Sentences."""
@@ -409,5 +401,4 @@
         return self._contexts_by_id[id]
 
     def get_sentences_in(self, doc_id):
-        return self._contexts_by_doc_id[doc_id]
->>>>>>> 265b82d2
+        return self._contexts_by_doc_id[doc_id]