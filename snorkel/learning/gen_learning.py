--- conflicted
+++ resolved
@@ -114,11 +114,7 @@
         for dep_name in GenerativeModel.dep_names:
             setattr(self, dep_name, sparse.lil_matrix((n, n), dtype=np.float64))
 
-<<<<<<< HEAD
-    def is_sign_sparsistent(self, other, threshold=0.25):
-=======
     def is_sign_sparsistent(self, other, threshold=0.01):
->>>>>>> 85de75ee
         if self.n != other.n:
             raise ValueError("Dimension mismatch. %d versus %d" % (self.n, other.n))
 
@@ -159,15 +155,9 @@
 class GenerativeModel(object):
     """
     A generative model for data programming for binary classification.
-<<<<<<< HEAD
 
     Supports dependencies among labeling functions.
 
-=======
-
-    Supports dependencies among labeling functions.
-
->>>>>>> 85de75ee
     :param class_prior: whether to include class label prior factors
     :param lf_prior: whether to include labeling function prior factors
     :param lf_propensity: whether to include labeling function propensity factors
@@ -196,11 +186,7 @@
         self._process_dependency_graph(L, deps)
         weight, variable, factor, ftv, domain_mask, n_edges = self._compile(L)
         fg = NumbSkull(n_inference_epoch=0, n_learning_epoch=steps, stepsize=step_size, decay=decay,
-<<<<<<< HEAD
-                       reg_param=reg_param, reg_type=reg_type, quiet=(not verbose), verbose=verbose,
-=======
                        reg_param=reg_param, regularization=reg_type, quiet=(not verbose), verbose=verbose,
->>>>>>> 85de75ee
                        learn_non_evidence=True, burn_in=burn_in)
         fg.loadFactorGraph(weight, variable, factor, ftv, domain_mask, n_edges)
         fg.learning()
@@ -227,11 +213,8 @@
                     logp_false += self.weights.lf_accuracy[j]
                     logp_true  += self.weights.lf_class_propensity[j]
                     logp_false -= self.weights.lf_class_propensity[j]
-<<<<<<< HEAD
-=======
                 else:
                     ValueError("Illegal value at %d, %d: %d. Must be in {-1, 0, 1}." % (i, j, L[i, j]))
->>>>>>> 85de75ee
 
                 for _, k in zip(*L[i].nonzero()):
                     if j != k:
