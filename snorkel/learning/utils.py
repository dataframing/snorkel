import math
import matplotlib
import matplotlib.pyplot as plt
import numpy as np
import scipy.sparse as sparse
import warnings

from pandas import DataFrame

matplotlib.use('Agg')
warnings.filterwarnings("ignore", module="matplotlib")


class Scorer(object):
    """Abstract type for scorers"""
    def __init__(self, test_candidates, test_labels, gold_candidate_set=None):
        """
        test_candidates:    A *list of Candidates* corresponding to test_labels
        test_labels:        A *csrLabelMatrix* of ground truth labels for the test candidates
        gold_candidate_set: [Optional] A *CandidateSet* containing the full set of gold labeled candidates
        """
        self.test_candidates    = test_candidates
        self.test_labels        = test_labels
        self.gold_candidate_set = gold_candidate_set
<<<<<<< HEAD

    def score(self, test_marginals, train_marginals=None, b=0.5, set_unlabeled_as_neg=True, display=True):
        raise NotImplementedError()


class MentionScorer(Scorer):
    """Scorer for mention level assessment"""
    def score(self, test_marginals, train_marginals=None, b=0.5, set_unlabeled_as_neg=True, display=True):
=======

    def score(self, test_marginals, train_marginals=None, b=0.5, set_unlabeled_as_neg=True, display=True):
        raise NotImplementedError()


class MentionScorer(Scorer):
    """Scorer for mention level assessment"""
    def score(self, test_marginals, train_marginals=None, b=0.5, set_unlabeled_as_neg=True, set_at_thresh_as_neg=True, display=True):
>>>>>>> b268ac9c
        """
        test_marginals: array of marginals for test candidates
        train_marginals (optional): array of marginals for training candidates
        b: threshold for labeling
<<<<<<< HEAD
        set_unlabeled_as_neg: set marginals at b to negative?
=======
        set_unlabeled_as_neg: set test labels at the decision threshold of b as negative labels
        set_at_b_as_neg: set marginals at the decision threshold exactly as negative predictions
>>>>>>> b268ac9c
        display: show calibration plots?
        """
        test_label_array = []
        tp = set()
        fp = set()
        tn = set()
        fn = set()

        for i, candidate in enumerate(self.test_candidates):
            test_label_index = self.test_labels.get_row_index(candidate)
            test_label       = self.test_labels[test_label_index, 0]

            # Set unlabeled examples to -1 by default
            if test_label == 0 and set_unlabeled_as_neg:
                test_label = -1
          
            # Bucket the candidates for error analysis
            test_label_array.append(test_label)
            if test_label != 0:
                if test_marginals[i] > b:
                    if test_label == 1:
                        tp.add(candidate)
                    else:
                        fp.add(candidate)
<<<<<<< HEAD
                else:
=======
                elif test_marginals[i] < b or set_at_thresh_as_neg:
>>>>>>> b268ac9c
                    if test_label == -1:
                        tn.add(candidate)
                    else:
                        fn.add(candidate)
        if display:

            # Calculate scores unadjusted for TPs not in our candidate set
            print_scores(len(tp), len(fp), len(tn), len(fn), title="Scores (Un-adjusted)")

            # If a gold candidate set is provided, also calculate recall-adjusted scores
            if self.gold_candidate_set is not None:
                gold_fn    = [c for c in self.gold_candidate_set if c not in self.test_candidates]
                print "\n"
                print_scores(len(tp), len(fp), len(tn), len(fn)+len(gold_fn),title="Corpus Recall-adjusted Scores")

            # If training and test marginals provided, also print calibration plots
            if train_marginals is not None and test_marginals is not None:
                print "\nCalibration plot:"
                calibration_plots(train_marginals, test_marginals, np.asarray(test_label_array))
        return tp, fp, tn, fn


def print_scores(ntp, nfp, ntn, nfn, title='Scores'):
    prec    = ntp / float(ntp + nfp) if ntp + nfp > 0 else 0.0
    rec     = ntp / float(ntp + nfn) if ntp + nfn > 0 else 0.0
    f1      = (2 * prec * rec) / (prec + rec) if prec + rec > 0 else 0.0
    pos_acc = ntp / float(ntp + nfn) if ntp + nfn > 0 else 0.0
    neg_acc = ntn / float(ntn + nfp) if ntn + nfp > 0 else 0.0
    print "========================================"
    print title
    print "========================================"
    print "Pos. class accuracy: {:.3}".format(pos_acc)
    print "Neg. class accuracy: {:.3}".format(neg_acc)
    print "Precision            {:.3}".format(prec)
    print "Recall               {:.3}".format(rec)
    print "F1                   {:.3}".format(f1)
    print "----------------------------------------"
    print "TP: {} | FP: {} | TN: {} | FN: {}".format(ntp, nfp, ntn, nfn)
    print "========================================\n"


def marginals_to_labels(marginals, b=0.5):
    return np.array([1 if p > b else -1 if p < b else 0 for p in marginals])


def scores_from_counts(tp, fp, tn, fn):
    prec = float(len(tp)) / (len(tp) + len(fp)) if len(tp) > 0 else 0
    rec = float(len(tp)) / (len(tp) + len(fn)) if len(tp) > 0 else 0
    f1 = 2.0 * (prec * rec) / (prec + rec) if (prec + rec) > 0 else 0
    return prec, rec, f1    


<<<<<<< HEAD
=======
# Get training indexes outside of split range and optionally rebalanced
def get_train_idxs(marginals, rebalance=False, split_lo=0.5, split_hi=0.5):
    pos = np.where(marginals < (split_lo - 1e-6))[0]
    neg = np.where(marginals > (split_hi + 1e-6))[0]
    if rebalance:
        k = min(len(pos), len(neg))
        pos = np.random.choice(pos, size=k, replace=False)
        neg = np.random.choice(neg, size=k, replace=False)
    idxs = np.concatenate([pos, neg])
    np.random.shuffle(idxs)
    return idxs


>>>>>>> b268ac9c
def plot_prediction_probability(probs):
    plt.hist(probs, bins=20, normed=False, facecolor='blue')
    plt.xlim((0,1.025))
    plt.xlabel("Probability")
    plt.ylabel("# Predictions")


def plot_accuracy(probs, ground_truth):
    x = 0.1 * np.array(range(11))
    bin_assign = [x[i] for i in np.digitize(probs, x)-1]
    correct = ((2*(probs >= 0.5) - 1) == ground_truth)
    correct_prob = np.array([np.mean(correct[bin_assign == p]) for p in x])
    xc = x[np.isfinite(correct_prob)]
    correct_prob = correct_prob[np.isfinite(correct_prob)]
    plt.plot(x, np.abs(x-0.5) + 0.5, 'b--', xc, correct_prob, 'ro-')
    plt.xlim((0,1))
    plt.ylim((0,1))
    plt.xlabel("Probability")
    plt.ylabel("Accuracy")


def calibration_plots(train_marginals, test_marginals, gold_labels=None):
    """Show classification accuracy and probability histogram plots"""
    n_plots = 3 if gold_labels is not None else 1
    
    # Whole set histogram
    plt.subplot(1,n_plots,1)
    plot_prediction_probability(train_marginals)
    plt.title("(a) # Predictions (training set)")

    if gold_labels is not None:

        # Hold-out histogram
        plt.subplot(1,n_plots,2)
        plot_prediction_probability(test_marginals)
        plt.title("(b) # Predictions (test set)")

        # Classification bucket accuracy
        plt.subplot(1,n_plots,3)
        plot_accuracy(test_marginals, gold_labels)
        plt.title("(c) Accuracy (test set)")
    plt.show()


def grid_search_plot(w_fit, mu_opt, f1_opt):
    """Plot validation set performance for logistic regression regularization"""
    mu_seq = sorted(w_fit.keys())
    p = np.ravel([w_fit[mu].P for mu in mu_seq])
    r = np.ravel([w_fit[mu].R for mu in mu_seq])
    f1 = np.ravel([w_fit[mu].F1 for mu in mu_seq])
    nnz = np.ravel([np.sum(w_fit[mu].w != 0) for mu in mu_seq])    

    fig, ax1 = plt.subplots()
    
    # Plot spread
    ax1.set_xscale('log', nonposx='clip')    
    ax1.scatter(mu_opt, f1_opt, marker='*', color='purple', s=500,
                zorder=10, label="Maximum F1: mu={}".format(mu_opt))
    ax1.plot(mu_seq, f1, 'o-', color='red', label='F1 score')
    ax1.plot(mu_seq, p, 'o--', color='blue', label='Precision')
    ax1.plot(mu_seq, r, 'o--', color='green', label='Recall')
    ax1.set_xlabel('log(penalty)')
    ax1.set_ylabel('F1 score/Precision/Recall')
    ax1.set_ylim(-0.04, 1.04)
    for t1 in ax1.get_yticklabels():
      t1.set_color('r')
    
    # Plot nnz
    ax2 = ax1.twinx()
    ax2.plot(mu_seq, nnz, '.:', color='gray', label='Sparsity')
    ax2.set_ylabel('Number of non-zero coefficients')
    ax2.set_ylim(-0.01*np.max(nnz), np.max(nnz)*1.01)
    for t2 in ax2.get_yticklabels():
      t2.set_color('gray')
    
    # Shrink plot for legend
    box1 = ax1.get_position()
    ax1.set_position(
        [box1.x0, box1.y0+box1.height*0.1, box1.width, box1.height*0.9]
    )
    box2 = ax2.get_position()
    ax2.set_position(
        [box2.x0, box2.y0+box2.height*0.1, box2.width, box2.height*0.9]
    )
    plt.title("Validation for logistic regression learning")
    lns1, lbs1 = ax1.get_legend_handles_labels()
    lns2, lbs2 = ax2.get_legend_handles_labels()
    ax1.legend(lns1+lns2, lbs1+lbs2, loc='upper center', scatterpoints=1,
        bbox_to_anchor=(0.5,-0.05),  fontsize=10, markerscale=0.5)
    plt.show()

    
class Hyperparameter(object):
    """Base class for a grid search parameter"""
    def __init__(self, name):
        self.name = name
    
    def get_all_values(self):
        raise NotImplementedError()
    
    def draw_values(self, n):
        # Multidim parameters can't use choice directly
        v = self.get_all_values()
        return [v[int(i)] for i in np.random.choice(len(v), n)]

    
class ListParameter(Hyperparameter):
    """List of parameter values for searching"""
    def __init__(self, name, parameter_list):
        self.parameter_list = np.array(parameter_list)
        super(ListParameter, self).__init__(name)
    
    def get_all_values(self):
        return self.parameter_list

    
class RangeParameter(Hyperparameter):
    """
    Range of parameter values for searching.
    min_value and max_value are the ends of the search range
    If log_base is specified, scale the search range in the log base
    step is range step size or exponent step size
    """
    def __init__(self, name, min_value, max_value, step=1, log_base=None):
        self.min_value = min_value
        self.max_value = max_value
        self.step = step
        self.log_base = log_base
        super(RangeParameter, self).__init__(name)
        
    def get_all_values(self):
        if self.log_base:
            min_exp = math.log(self.min_value, self.log_base)
            max_exp = math.log(self.max_value, self.log_base)
            exps = np.arange(min_exp, max_exp + self.step, step=self.step)
            return np.power(self.log_base, exps)
        return np.arange(
            self.min_value, self.max_value + self.step, step=self.step
        )
        

class GridSearch(object):
    """
    Runs hyperparameter grid search over a model object with train and score methods,
    training data (X), and training_marginals
    Selects based on maximizing F1 score on a supplied validation set
    Specify search space with Hyperparameter arguments
    """
<<<<<<< HEAD
    def __init__(self, model, X, training_marginals, scorer, *parameters):
=======
    def __init__(self, session, model, X, training_marginals,
        parameters, scorer=MentionScorer):
        self.session            = session
>>>>>>> b268ac9c
        self.model              = model
        self.X                  = X
        self.training_marginals = training_marginals
        self.scorer             = scorer
        self.params             = parameters
        self.param_names        = [param.name for param in parameters]
        self.scorer             = scorer
        
    def search_space(self):
        return product(param.get_all_values() for param in self.params)

    def fit(self, X_validation, validation_labels, gold_candidate_set=None,
        b=0.5, set_unlabeled_as_neg=True, validation_kwargs={},
        **model_hyperparams):
        """
        Basic method to start grid search, returns DataFrame table of results
          b specifies the positive class threshold for calculating f1
          set_unlabeled_as_neg is used to decide class of unlabeled cases for f1
          Non-search parameters are set using model_hyperparamters
        """
        # Iterate over the param values
        run_stats       = []
        f1_opt          = -1.0
        base_model_name = self.model.name
        model_k         = 0
        for k, param_vals in enumerate(self.search_space()):
            model_name = '{0}_{1}'.format(base_model_name, model_k)
            model_k += 1
            # Set the new hyperparam configuration to test
            for pn, pv in zip(self.param_names, param_vals):
                model_hyperparams[pn] = pv
            print "=" * 60
            print "[%d] Testing %s" % (k+1, ', '.join([
                "%s = %0.2e" % (pn,pv)
                for pn,pv in zip(self.param_names, param_vals)
            ]))
            print "=" * 60
            # Train the model
            self.model.train(
                self.X, self.training_marginals, **model_hyperparams
            )
            # Test the model
<<<<<<< HEAD
            tp, fp, tn, fn = self.model.score(X_validation, validation_labels, gold_candidate_set,
                b, set_unlabeled_as_neg, False, self.scorer, **validation_kwargs)
=======
            tp, fp, tn, fn = self.model.score(
                self.session, X_validation, validation_labels,
                gold_candidate_set, b, set_unlabeled_as_neg, False, self.scorer,
                **validation_kwargs
            )
>>>>>>> b268ac9c
            p, r, f1 = scores_from_counts(tp, fp, tn, fn)
            run_stats.append(list(param_vals) + [p, r, f1])
            if f1 > f1_opt:
                self.model.save(model_name)
                opt_model = model_name
                f1_opt    = f1
        # Set optimal parameter in the learner model
        self.model.load(opt_model)
        # Return DataFrame of scores
        self.results = DataFrame.from_records(
            run_stats, columns=self.param_names + ['Prec.', 'Rec.', 'F1']
        ).sort_values(by='F1', ascending=False)
        return self.results
    
    
class RandomSearch(GridSearch):
    def __init__(self, session, model, X, training_marginals, parameters, n=10, **kwargs):
        """Search a random sample of size n from a parameter grid"""
        self.n = n
        super(RandomSearch, self).__init__(
            session, model, X, training_marginals, parameters, **kwargs
        )

        print "Initialized RandomSearch search of size {0}. Search space size = {1}.".format(
            self.n, np.product([len(param.get_all_values()) for param in self.params])
        )
        
    def search_space(self):
        return zip(*[param.draw_values(self.n) for param in self.params])


def sparse_abs(X):
    """Element-wise absolute value of sparse matrix- avoids casting to dense matrix!"""
    X_abs = X.copy()
    if not sparse.issparse(X):
        return abs(X_abs)
    if sparse.isspmatrix_csr(X) or sparse.isspmatrix_csc(X):
        X_abs.data = np.abs(X_abs.data)
    elif sparse.isspmatrix_lil(X):
        X_abs.data = np.array([np.abs(L) for L in X_abs.data])
    else:
        raise ValueError("Only supports CSR/CSC and LIL matrices")
    return X_abs


def candidate_coverage(L):
    """
    Given an N x M matrix where L_{i,j} is the label given by the jth LF to the ith candidate:
    Return the **fraction of candidates which have > 0 (non-zero) labels.**
    """
    return np.where(sparse_abs(L).sum(axis=1) != 0, 1, 0).sum() / float(L.shape[0])


def LF_coverage(L):
    """
    Given an N x M matrix where L_{i,j} is the label given by the jth LF to the ith candidate:
    Return the **fraction of candidates that each LF labels.**
    """
    return np.ravel(sparse_abs(L).sum(axis=0) / float(L.shape[0]))


def candidate_overlap(L):
    """
    Given an N x M matrix where L_{i,j} is the label given by the jth LF to the ith candidate:
    Return the **fraction of candidates which have > 1 (non-zero) labels.**
    """
    return np.where(sparse_abs(L).sum(axis=1) > 1, 1, 0).sum() / float(L.shape[0])


def LF_overlaps(L):
    """
    Given an N x M matrix where L_{i,j} is the label given by the jth LF to the ith candidate:
    Return the **fraction of candidates that each LF _overlaps with other LFs on_.**
    """
    L_abs = sparse_abs(L)
    return np.ravel(np.where(L_abs.sum(axis=1) > 1, 1, 0).T * L_abs / float(L.shape[0]))


def candidate_conflict(L):
    """
    Given an N x M matrix where L_{i,j} is the label given by the jth LF to the ith candidate:
    Return the **fraction of candidates which have > 1 (non-zero) labels _which are not equal_.**
    """
    return np.where(sparse_abs(L).sum(axis=1) != sparse_abs(L.sum(axis=1)), 1, 0).sum() / float(L.shape[0])


def LF_conflicts(L):
    """
    Given an N x M matrix where L_{i,j} is the label given by the jth LF to the ith candidate:
    Return the **fraction of candidates that each LF _conflicts with other LFs on_.**
    """
    L_abs = sparse_abs(L)
    return np.ravel(np.where(L_abs.sum(axis=1) != sparse_abs(L.sum(axis=1)), 1, 0).T * L_abs / float(L.shape[0]))


def LF_accuracies(L, labels):
    """
    Given an N x M matrix where L_{i,j} is the label given by the jth LF to the ith candidate, and labels {-1,1}
    Return the accuracy of each LF w.r.t. these labels
    """
    return np.ravel(0.5*(L.T.dot(labels) / sparse_abs(L).sum(axis=0) + 1))


def training_set_summary_stats(L, return_vals=True, verbose=False):
    """
    Given an N x M matrix where L_{i,j} is the label given by the jth LF to the ith candidate:
    Return simple summary statistics
    """
    N, M = L.shape
    coverage, overlap, conflict = candidate_coverage(L), candidate_overlap(L), candidate_conflict(L)
    if verbose:
        print "=" * 60
        print "LF Summary Statistics: %s LFs applied to %s candidates" % (M, N)
        print "-" * 60
        print "Coverage (candidates w/ > 0 labels):\t\t%0.2f%%" % (coverage*100,)
        print "Overlap (candidates w/ > 1 labels):\t\t%0.2f%%" % (overlap*100,)
        print "Conflict (candidates w/ conflicting labels):\t%0.2f%%" % (conflict*100,)
        print "=" * 60
    if return_vals:
        return coverage, overlap, conflict


def log_odds(p):
  """This is the logit function"""
  return np.log(p / (1.0 - p))


def odds_to_prob(l):
  """
  This is the inverse logit function logit^{-1}:

    l       = \log\frac{p}{1-p}
    \exp(l) = \frac{p}{1-p}
    p       = \frac{\exp(l)}{1 + \exp(l)}
  """
  # Threshold to prevent float rollover into infinity/zero
  l[l > 25] = 25
  l[l < -25] = -25
  return np.exp(l) / (1.0 + np.exp(l))


def sample_data(X, w, n_samples):
  """
  Here we do Gibbs sampling over the decision variables (representing our objects), o_j
  corresponding to the columns of X
  The model is just logistic regression, e.g.

    P(o_j=1 | X_{*,j}; w) = logit^{-1}(w \dot X_{*,j})

  This can be calculated exactly, so this is essentially a noisy version of the exact calc...
  """
  N, R = X.shape
  t = np.zeros(N)
  f = np.zeros(N)

  # Take samples of random variables
  idxs = np.round(np.random.rand(n_samples) * (N-1)).astype(int)
  ct = np.bincount(idxs)

  # Estimate probability of correct assignment
  increment = np.random.rand(n_samples) < odds_to_prob(X[idxs, :].dot(w))
  increment_f = -1. * (increment - 1)
  t[idxs] = increment * ct[idxs]
  f[idxs] = increment_f * ct[idxs]

  return t, f


def exact_data(X, w, evidence=None):
  """
  We calculate the exact conditional probability of the decision variables in
  logistic regression; see sample_data
  """
  t = odds_to_prob(X.dot(w))
  if evidence is not None:
    t[evidence > 0.0] = 1.0
    t[evidence < 0.0] = 0.0
  return t, 1-t


def transform_sample_stats(Xt, t, f, Xt_abs=None):
  """
  Here we calculate the expected accuracy of each LF/feature
  (corresponding to the rows of X) wrt to the distribution of samples S:

    E_S[ accuracy_i ] = E_(t,f)[ \frac{TP + TN}{TP + FP + TN + FN} ]
                      = \frac{X_{i|x_{ij}>0}*t - X_{i|x_{ij}<0}*f}{t+f}
                      = \frac12\left(\frac{X*(t-f)}{t+f} + 1\right)
  """
  if Xt_abs is None:
    Xt_abs = sparse_abs(Xt) if sparse.issparse(Xt) else abs(Xt)
  n_pred = Xt_abs.dot(t+f)
  m = (1. / (n_pred + 1e-8)) * (Xt.dot(t) - Xt.dot(f))
  p_correct = (m + 1) / 2
  return p_correct, n_pred<|MERGE_RESOLUTION|>--- conflicted
+++ resolved
@@ -22,16 +22,6 @@
         self.test_candidates    = test_candidates
         self.test_labels        = test_labels
         self.gold_candidate_set = gold_candidate_set
-<<<<<<< HEAD
-
-    def score(self, test_marginals, train_marginals=None, b=0.5, set_unlabeled_as_neg=True, display=True):
-        raise NotImplementedError()
-
-
-class MentionScorer(Scorer):
-    """Scorer for mention level assessment"""
-    def score(self, test_marginals, train_marginals=None, b=0.5, set_unlabeled_as_neg=True, display=True):
-=======
 
     def score(self, test_marginals, train_marginals=None, b=0.5, set_unlabeled_as_neg=True, display=True):
         raise NotImplementedError()
@@ -40,17 +30,12 @@
 class MentionScorer(Scorer):
     """Scorer for mention level assessment"""
     def score(self, test_marginals, train_marginals=None, b=0.5, set_unlabeled_as_neg=True, set_at_thresh_as_neg=True, display=True):
->>>>>>> b268ac9c
         """
         test_marginals: array of marginals for test candidates
         train_marginals (optional): array of marginals for training candidates
         b: threshold for labeling
-<<<<<<< HEAD
-        set_unlabeled_as_neg: set marginals at b to negative?
-=======
         set_unlabeled_as_neg: set test labels at the decision threshold of b as negative labels
         set_at_b_as_neg: set marginals at the decision threshold exactly as negative predictions
->>>>>>> b268ac9c
         display: show calibration plots?
         """
         test_label_array = []
@@ -75,11 +60,7 @@
                         tp.add(candidate)
                     else:
                         fp.add(candidate)
-<<<<<<< HEAD
-                else:
-=======
                 elif test_marginals[i] < b or set_at_thresh_as_neg:
->>>>>>> b268ac9c
                     if test_label == -1:
                         tn.add(candidate)
                     else:
@@ -132,8 +113,6 @@
     return prec, rec, f1    
 
 
-<<<<<<< HEAD
-=======
 # Get training indexes outside of split range and optionally rebalanced
 def get_train_idxs(marginals, rebalance=False, split_lo=0.5, split_hi=0.5):
     pos = np.where(marginals < (split_lo - 1e-6))[0]
@@ -147,7 +126,6 @@
     return idxs
 
 
->>>>>>> b268ac9c
 def plot_prediction_probability(probs):
     plt.hist(probs, bins=20, normed=False, facecolor='blue')
     plt.xlim((0,1.025))
@@ -296,17 +274,12 @@
     Selects based on maximizing F1 score on a supplied validation set
     Specify search space with Hyperparameter arguments
     """
-<<<<<<< HEAD
-    def __init__(self, model, X, training_marginals, scorer, *parameters):
-=======
     def __init__(self, session, model, X, training_marginals,
         parameters, scorer=MentionScorer):
         self.session            = session
->>>>>>> b268ac9c
         self.model              = model
         self.X                  = X
         self.training_marginals = training_marginals
-        self.scorer             = scorer
         self.params             = parameters
         self.param_names        = [param.name for param in parameters]
         self.scorer             = scorer
@@ -345,16 +318,11 @@
                 self.X, self.training_marginals, **model_hyperparams
             )
             # Test the model
-<<<<<<< HEAD
-            tp, fp, tn, fn = self.model.score(X_validation, validation_labels, gold_candidate_set,
-                b, set_unlabeled_as_neg, False, self.scorer, **validation_kwargs)
-=======
             tp, fp, tn, fn = self.model.score(
                 self.session, X_validation, validation_labels,
                 gold_candidate_set, b, set_unlabeled_as_neg, False, self.scorer,
                 **validation_kwargs
             )
->>>>>>> b268ac9c
             p, r, f1 = scores_from_counts(tp, fp, tn, fn)
             run_stats.append(list(param_vals) + [p, r, f1])
             if f1 > f1_opt:
